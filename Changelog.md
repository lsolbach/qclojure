--- conflicted
+++ resolved
@@ -1,11 +1,7 @@
 # Changelog
 
 ## Version (NEXT)
-<<<<<<< HEAD
-* 
-=======
 * fixed target qubit mapping for Fredkin gate in gate application
->>>>>>> b0150490
 
 ## Version 0.22.0
 * enhanced operation registry for Braket devices
