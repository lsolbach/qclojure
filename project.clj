--- conflicted
+++ resolved
@@ -1,8 +1,4 @@
-<<<<<<< HEAD
-(defproject org.soulspace/qclojure "0.22.0-SNAPSHOT"
-=======
 (defproject org.soulspace/qclojure "0.23.0-SNAPSHOT"
->>>>>>> b0150490
   :description "QClojure is a library to implement and simulate quantum and hybrid algorithms in idiomatic Clojure."
   :license {:name "Eclipse Public License 1.0"
             :url "http://www.eclipse.org/legal/epl-v10.html"}
